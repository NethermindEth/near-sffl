--- conflicted
+++ resolved
@@ -224,11 +224,8 @@
 		httpClient:                             mockClient,
 		wsClient:                               mockClient,
 		aggregatorListener:                     &SelectiveAggregatorListener{},
-<<<<<<< HEAD
 		messageHasher:                          messageHasher,
-=======
 		clock:                                  core.SystemClock,
->>>>>>> 3258e736
 	}
 	return aggregator, mockAvsReader, mockAvsWriter, mockTaskBlsAggregationService, mockStateRootUpdateBlsAggregationService, mockOperatorSetUpdateBlsAggregationService, mockMsgDb, mockRollupBroadcaster, mockClient, messageHasher, nil
 }