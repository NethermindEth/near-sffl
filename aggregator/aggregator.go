--- conflicted
+++ resolved
@@ -8,20 +8,15 @@
 	"sync"
 	"time"
 
-	chainioavsregistry "github.com/Layr-Labs/eigensdk-go/chainio/clients/avsregistry"
 	"github.com/Layr-Labs/eigensdk-go/chainio/clients/wallet"
 	"github.com/Layr-Labs/eigensdk-go/chainio/txmgr"
+	"github.com/Layr-Labs/eigensdk-go/crypto/bls"
 	"github.com/Layr-Labs/eigensdk-go/logging"
 	"github.com/Layr-Labs/eigensdk-go/metrics"
 	"github.com/Layr-Labs/eigensdk-go/services/avsregistry"
 	blsagg "github.com/Layr-Labs/eigensdk-go/services/bls_aggregation"
-<<<<<<< HEAD
-=======
-	opinfoserv "github.com/Layr-Labs/eigensdk-go/services/operatorsinfo"
->>>>>>> 3bd142dc
 	"github.com/Layr-Labs/eigensdk-go/signerv2"
 	eigentypes "github.com/Layr-Labs/eigensdk-go/types"
-	"github.com/ethereum/go-ethereum/common"
 	"github.com/prometheus/client_golang/prometheus"
 
 	"github.com/NethermindEth/near-sffl/aggregator/database"
@@ -49,6 +44,8 @@
 	DigestError                    = errors.New("Failed to get message digest")
 	TaskResponseDigestError        = errors.New("Failed to get task response digest")
 	GetOperatorSetUpdateBlockError = errors.New("Failed to get operator set update block")
+	OperatorNotFoundError          = errors.New("Operator not found")
+	InvalidSignatureError          = errors.New("Invalid signature")
 
 	// REST errors
 	StateRootUpdateNotFoundError = errors.New("StateRootUpdate not found")
@@ -64,6 +61,7 @@
 	ProcessSignedOperatorSetUpdateMessage(signedOperatorSetUpdateMessage *messages.SignedOperatorSetUpdateMessage) error
 	GetAggregatedCheckpointMessages(fromTimestamp, toTimestamp uint64) (*messages.CheckpointMessages, error)
 	GetRegistryCoordinatorAddress(reply *string) error
+	GetOperatorInfoById(ctx context.Context, operatorId eigentypes.OperatorId) (eigentypes.OperatorInfo, bool)
 }
 
 type RestAggregatorer interface {
@@ -187,13 +185,6 @@
 
 	txMgr := txmgr.NewSimpleTxManager(txSender, ethHttpClient, logger, config.AggregatorAddress).WithGasLimitMultiplier(1.5)
 
-	// note that the subscriber needs a ws connection instead of http
-	avsRegistryChainSubscriber, err := chainioavsregistry.BuildAvsRegistryChainSubscriber(common.HexToAddress(config.SFFLRegistryCoordinatorAddr.String()), ethWsClient, logger)
-	if err != nil {
-		logger.Error("Cannot create AvsRegistryChainSubscriber", "err", err)
-		return nil, err
-	}
-
 	avsWriter, err := chainio.BuildAvsWriterFromConfig(txMgr, config, ethHttpClient, logger)
 	if err != nil {
 		logger.Error("Cannot create avsWriter", "err", err)
@@ -218,17 +209,12 @@
 		return nil, err
 	}
 
-<<<<<<< HEAD
 	operatorRegistrationsService, err := NewOperatorRegistrationsServiceInMemory(ctx, avsSubscriber, avsReader, logger)
 	if err != nil {
 		return nil, err
 	}
 
 	avsRegistryService := avsregistry.NewAvsRegistryServiceChainCaller(avsReader, operatorRegistrationsService, logger)
-=======
-	operatorPubkeysService := opinfoserv.NewOperatorsInfoServiceInMemory(ctx, avsRegistryChainSubscriber, avsReader, logger)
-	avsRegistryService := avsregistry.NewAvsRegistryServiceChainCaller(avsReader, operatorPubkeysService, logger)
->>>>>>> 3bd142dc
 	taskBlsAggregationService := blsagg.NewBlsAggregatorService(avsRegistryService, logger)
 	stateRootUpdateBlsAggregationService := NewMessageBlsAggregatorService(avsRegistryService, ethHttpClient, logger)
 	operatorSetUpdateBlsAggregationService := NewMessageBlsAggregatorService(avsRegistryService, ethHttpClient, logger)
@@ -535,6 +521,11 @@
 }
 
 func (agg *Aggregator) ProcessSignedCheckpointTaskResponse(signedCheckpointTaskResponse *messages.SignedCheckpointTaskResponse) error {
+	err := agg.verifySignature(signedCheckpointTaskResponse)
+	if err != nil {
+		return err
+	}
+
 	taskIndex := signedCheckpointTaskResponse.TaskResponse.ReferenceTaskIndex
 	taskResponseDigest, err := signedCheckpointTaskResponse.TaskResponse.Digest()
 	if err != nil {
@@ -564,6 +555,11 @@
 
 // Rpc request handlers
 func (agg *Aggregator) ProcessSignedStateRootUpdateMessage(signedStateRootUpdateMessage *messages.SignedStateRootUpdateMessage) error {
+	err := agg.verifySignature(signedStateRootUpdateMessage)
+	if err != nil {
+		return err
+	}
+
 	messageDigest, err := signedStateRootUpdateMessage.Message.Digest()
 	if err != nil {
 		agg.logger.Error("Failed to get message digest", "err", err)
@@ -594,6 +590,11 @@
 }
 
 func (agg *Aggregator) ProcessSignedOperatorSetUpdateMessage(signedOperatorSetUpdateMessage *messages.SignedOperatorSetUpdateMessage) error {
+	err := agg.verifySignature(signedOperatorSetUpdateMessage)
+	if err != nil {
+		return err
+	}
+
 	messageDigest, err := signedOperatorSetUpdateMessage.Message.Digest()
 	if err != nil {
 		agg.logger.Error("Failed to get message digest", "err", err)
@@ -688,4 +689,55 @@
 	return &types.GetCheckpointMessagesResponse{
 		CheckpointMessages: *checkpointMessages,
 	}, nil
+}
+
+func (agg *Aggregator) GetOperatorInfoById(ctx context.Context, operatorId eigentypes.OperatorId) (eigentypes.OperatorInfo, bool) {
+	operatorInfo, ok := agg.operatorRegistrationsService.GetOperatorInfoById(ctx, operatorId)
+	return operatorInfo, ok
+}
+
+func (agg *Aggregator) verifySignature(signedMessage interface{}) error {
+	var operatorId eigentypes.OperatorId
+	var signature bls.Signature
+	var digest [32]byte
+	var err error
+
+	switch signedMessage := signedMessage.(type) {
+	case *messages.SignedCheckpointTaskResponse:
+		operatorId = signedMessage.OperatorId
+		signature = signedMessage.BlsSignature
+		digest, err = signedMessage.TaskResponse.Digest()
+		if err != nil {
+			return TaskResponseDigestError
+		}
+	case *messages.SignedStateRootUpdateMessage:
+		operatorId = signedMessage.OperatorId
+		signature = signedMessage.BlsSignature
+		digest, err = signedMessage.Message.Digest()
+		if err != nil {
+			return DigestError
+		}
+	case *messages.SignedOperatorSetUpdateMessage:
+		operatorId = signedMessage.OperatorId
+		signature = signedMessage.BlsSignature
+		digest, err = signedMessage.Message.Digest()
+		if err != nil {
+			return DigestError
+		}
+	}
+
+	operatorInfo, ok := agg.GetOperatorInfoById(context.Background(), operatorId)
+	if !ok {
+		return OperatorNotFoundError
+	}
+
+	ok, err = signature.Verify(operatorInfo.Pubkeys.G2Pubkey, digest)
+	if err != nil {
+		return InvalidSignatureError
+	}
+	if !ok {
+		return InvalidSignatureError
+	}
+
+	return nil
 }