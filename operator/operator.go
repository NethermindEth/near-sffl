--- conflicted
+++ resolved
@@ -206,14 +206,9 @@
 		operatorAddr:               common.HexToAddress(c.OperatorAddress),
 		aggregatorServerIpPortAddr: c.AggregatorServerIpPortAddress,
 		aggregatorRpcClient:        aggregatorRpcClient,
-<<<<<<< HEAD
-		sfflServiceManagerAddr:     common.HexToAddress(c.AVSRegistryCoordinatorAddress),
-		operatorId:                 eigentypes.OperatorIdFromPubkey(blsKeyPair.GetPubKeyG1()),
-=======
 		registryCoordinatorAddr:    registryCoordinatorAddress,
 		operatorId:                 eigentypes.OperatorIdFromPubkey(blsKeyPair.GetPubKeyG1()),
 		taskResponseWait:           time.Duration(c.TaskResponseWaitMs) * time.Millisecond,
->>>>>>> f63d4204
 	}
 
 	if c.RegisterOperatorOnStartup {
